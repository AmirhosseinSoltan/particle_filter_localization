--- conflicted
+++ resolved
@@ -96,9 +96,6 @@
 
 
     def map_callback(self, msg: OccupancyGrid) -> None:
-<<<<<<< HEAD
-        
-=======
         self.get_logger().info(f'I am recieving the map...')
 
         self.map = msg.data
@@ -110,7 +107,6 @@
 
         # Converting the map to a 2D array
         self.state = np.reshape(self.map,(self.width,self.height),order='F')
->>>>>>> bf999ae9
 
         return None
 
