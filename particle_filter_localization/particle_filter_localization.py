import numpy as np
import rclpy
import tf2_ros
from geometry_msgs.msg import PoseArray, TransformStamped, Twist
from nav_msgs.msg import OccupancyGrid
from rclpy.node import Node
from sensor_msgs.msg import LaserScan


class ParticleFilterLocalization(Node):
    def __init__(self,
                 particle_count: int = 1000,
                 ) -> None:
        # For testing
        init_ros = False

        # Constants
        self.POSITION_DIMENSIONS = 2
        self.ORIENTATION_DIMENSIONS = 1
        self.NUM_PARTICLES = particle_count

        # Random
        self.ERROR_MEAN = 0
        self.ERROR_LINEAR_STD = 0.5
        self.ERROR_ANGULAR_STD = 0.5

        self.CMD_VEL_TOPIC = "cmd_vel"
        self.MAP_TOPIC = "map"
        self.SCAN_TOPIC = "scan"
        self.PARTICLE_ARRAY_TOPIC = "particle_cloud"

        self.ROBOT_FRAME = "base_link"
        self.MAP_FRAME = "map"
        self.SCANNER_FRAME = "base_laser_front_link"

        # Input
        self.control_input = np.zeros((self.POSITION_DIMENSIONS + \
                                    self.ORIENTATION_DIMENSIONS))

        # Particles
        self.particles = np.zeros((self.NUM_PARTICLES, \
                                   self.POSITION_DIMENSIONS + self.ORIENTATION_DIMENSIONS))

        # Setup subscribers and publishers
        # Command input subscriber
        self.cmd_vel_subscriber = self.create_subscription(
            Twist,
            self.CMD_VEL_TOPIC,
            self.cmd_vel_callback,
            10,
            ) if init_ros else None

        # Map subscriber
        self.map_subscriber = self.create_subscription(
            OccupancyGrid,
            self.MAP_TOPIC,
            self.map_callback,
<<<<<<< HEAD
            qos_profile=rclpy.qos.qos_profile_sensor_data,
=======
            10,
>>>>>>> 56c1a940
            ) if init_ros else None

        self.scan_subscriber = self.create_subscription(
            LaserScan,
            self.SCAN_TOPIC,
            self.scan_callback,
            10,
            ) if init_ros else None
        self.scanner_info: dict

        # Particle publisher (for display in RViz)
        self.particle_array_publisher = self.create_publisher(
            PoseArray,
            self.PARTICLE_ARRAY_TOPIC,
            10) if init_ros else None

        self.tf_buffer = tf2_ros.Buffer() if init_ros else None
        self.tf_listener = tf2_ros.TransformListener(self.tf_buffer, self) if init_ros else None

<<<<<<< HEAD
        # LIDAR params
        self.variance = 1

=======
>>>>>>> 56c1a940
        return None


    def cmd_vel_callback(self, msg: Twist) -> None:
        """
        Extract linear and angular velocity from cmd_vel message
        """

        self.control_input[0] = msg.linear.x
        self.control_input[1] = msg.linear.y

        self.control_input[2] = msg.angular.z

        return None


    def map_callback(self, msg: OccupancyGrid) -> None:

        return None


    def scan_callback(self, msg: LaserScan) -> None:

        if not self.lidar_init:

            self.scanner_info.update({
                "frame_id" : msg.header.frame_id,
                "angle_min" : msg.angle_min,
                "angle_max" : msg.angle_max,
                "range_min" : msg.range_min,
                "range_max" : msg.range_max,
                "angle_increment" : msg.angle_increment,
<<<<<<< HEAD
                "range_data" : msg.ranges
=======
>>>>>>> 56c1a940
                })

            self.tf_lidar_wrt_robot: TransformStamped = self.tf_buffer.lookup_transform(
                                                    self.ROBOT_FRAME, self.SCANNER_FRAME, rclpy.time.Time())

            self.lidar_init = True

            self.get_logger().info(f"LiDAR parameters initialized")

        return None


    def motion_model_prediction(self,
                                particles: np.ndarray,
                                time_delta: float,
                                ) -> np.ndarray:
        # Update position of particles
        particles[:, 0] += (self.control_input[0] * np.cos(particles[:, 2]) \
                        + self.control_input[1] * np.sin(particles[:, 2])) \
                        * time_delta \
                        + np.random.normal(self.ERROR_MEAN, self.ERROR_LINEAR_STD, self.NUM_PARTICLES)

        particles[:, 1] += (self.control_input[1] * np.cos(particles[:, 2]) \
                        + self.control_input[0] * np.sin(particles[:, 2])) \
                        * time_delta \
                        + np.random.normal(self.ERROR_MEAN, self.ERROR_LINEAR_STD, self.NUM_PARTICLES)

        # Update heading of particles
        particles[:, 2] += self.control_input[2] * time_delta \
                        + np.random.normal(self.ERROR_MEAN, self.ERROR_ANGULAR_STD, self.NUM_PARTICLES)

        return particles


    def measurement_model_correspondance(self,
                                         particles: np.ndarray,
                                         map: np.ndarray,
<<<<<<< HEAD
=======
                                         sensor_info: dict,
>>>>>>> 56c1a940
                                         ) -> np.ndarray:

        weights: np.ndarray = np.zeros(particles.shape[0])

<<<<<<< HEAD
        for i, particle in enumerate(self.particles):
            # Implement measurement likelihood calculation based on LiDAR measurements
            # Update particle weight
           weights[i] = self.measurement_likelihood(self.scanner_info.get('range_data'), particle, map)

        return weights
    
    def measurement_likelihood(self, measurements, particle, map):
        likelihood = 1.0
        for expected_measurement in self.simulation_lidar_measurement(particle, map):
            # Assuming Gaussian noise for simplicity
            measurement_difference = measurements - expected_measurement
            measurement_probability = (
                1.0 / np.sqrt(2 * np.pi * self.variance) * np.exp(-0.5 * (measurement_difference / self.variance) ** 2)
            )
            likelihood *= measurement_probability
        return likelihood


    def simulation_lidar_measurement(self,particle, map_data):

        num_beams = (self.scanner_info.get('angle_max') - self.scanner_info.get('angle_min')) / self.scanner_info.get('angle_increment')

        angles = np.linspace(0, 2*np.pi, num_beams, endpoint=False)
        measurements = []

        for angle in angles:
            x = particle[0]
            y = particle[1]
            theta = particle[2] + angle  # Adjust for sensor orientation
            max_range = self.scanner_info.get('range_max')
            min_range = self.scanner_info.get('range_min')

            # Cast a ray from the sensor's position
            # Check map dimensions in map callback
            while 0 <= x < map_data.shape[0] and 0 <= y < map_data.shape[1]:
                if map_data[int(x), int(y)] == 1:  # Hit an obstacle
                    distance = np.sqrt((x - particle[0])**2 + (y - particle[1])**2)
                    measurements.append(min(distance, max_range))
                    break
                x += min_range* np.cos(theta)
                y += min_range * np.sin(theta)

            # If no obstacle is hit within the sensor's range, set measurement to max range
            if 0 <= x < map_data.shape[0] and 0 <= y < map_data.shape[1]:
                measurements.append(max_range)
            else:
                measurements.append(0)  # Out of bounds

        return measurements


        

    def localization_loop(self) -> None:

        ''' call for laser scan 
            convert it into cartesion                           
            call sampling method '''
        pass
=======
        pass

        return weights



    def localization_loop(self) -> None:

        pass

>>>>>>> 56c1a940
        return None



def main(args=None):
    rclpy.init(args=args)

    node = ParticleFilterLocalization()

    try:
        while rclpy.ok():
            rclpy.spin_once(node)

    except Exception as e:
        print(e)

        rclpy.shutdown()


if __name__ == '__main__':
    main()<|MERGE_RESOLUTION|>--- conflicted
+++ resolved
@@ -55,11 +55,7 @@
             OccupancyGrid,
             self.MAP_TOPIC,
             self.map_callback,
-<<<<<<< HEAD
             qos_profile=rclpy.qos.qos_profile_sensor_data,
-=======
-            10,
->>>>>>> 56c1a940
             ) if init_ros else None
 
         self.scan_subscriber = self.create_subscription(
@@ -79,13 +75,8 @@
         self.tf_buffer = tf2_ros.Buffer() if init_ros else None
         self.tf_listener = tf2_ros.TransformListener(self.tf_buffer, self) if init_ros else None
 
-<<<<<<< HEAD
         # LIDAR params
         self.variance = 1
-
-=======
->>>>>>> 56c1a940
-        return None
 
 
     def cmd_vel_callback(self, msg: Twist) -> None:
@@ -117,10 +108,7 @@
                 "range_min" : msg.range_min,
                 "range_max" : msg.range_max,
                 "angle_increment" : msg.angle_increment,
-<<<<<<< HEAD
                 "range_data" : msg.ranges
-=======
->>>>>>> 56c1a940
                 })
 
             self.tf_lidar_wrt_robot: TransformStamped = self.tf_buffer.lookup_transform(
@@ -158,15 +146,10 @@
     def measurement_model_correspondance(self,
                                          particles: np.ndarray,
                                          map: np.ndarray,
-<<<<<<< HEAD
-=======
-                                         sensor_info: dict,
->>>>>>> 56c1a940
                                          ) -> np.ndarray:
 
         weights: np.ndarray = np.zeros(particles.shape[0])
 
-<<<<<<< HEAD
         for i, particle in enumerate(self.particles):
             # Implement measurement likelihood calculation based on LiDAR measurements
             # Update particle weight
@@ -227,18 +210,6 @@
             convert it into cartesion                           
             call sampling method '''
         pass
-=======
-        pass
-
-        return weights
-
-
-
-    def localization_loop(self) -> None:
-
-        pass
-
->>>>>>> 56c1a940
         return None
 
 
